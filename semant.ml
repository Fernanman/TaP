--- conflicted
+++ resolved
@@ -37,17 +37,13 @@
       rtyp = Int;
       fname = "printstr";
       formals = [(String, "x")];
-<<<<<<< HEAD
-      locals = []; body = [] }
+      body = [] }
     |> StringMap.add "printnum" {
       rtyp = Int;
       fname = "printnum";
       formals = [(Num, "x")];
-      locals = []; body = [] }
-
-=======
       body = [] }
->>>>>>> 754c0c8b
+
   in
 
   (* Add function name to symbol table *)
