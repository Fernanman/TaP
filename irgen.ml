module L = Llvm
module A = Ast
open Sast

module StringMap = Map.Make(String)

(* translate : Sast.program -> Llvm.module *)
let translate (globals, functions) =
  let context    = L.global_context () in

  (* Create the LLVM compilation module into which we will generate code *)
  let the_module = L.create_module context "TaP" in

  (* Get types from the context *)
  let double_t   = L.double_type context
  and i32_t      = L.i32_type    context
  and i8_t       = L.i8_type     context
  and i1_t       = L.i1_type     context 
  and string_t   = L.pointer_type (L.i8_type   context)
  and null_t     = L.pointer_type (L.i8_type   context) in

  (* Return the LLVM type for a TaP type *)
  let rec ltype_of_typ = function
      A.Int   -> i32_t
    | A.Bool  -> i1_t
    | A.Num  -> double_t
    | A.String -> string_t
    | A.List (t) -> L.pointer_type (ltype_of_typ t)  
    | A.Null -> null_t
  in

  (* Create a map of global variables after creating each *)
  let global_vars : L.llvalue StringMap.t =
    let global_var m (t, n) =
      let init = L.const_int (ltype_of_typ t) 0
      in StringMap.add n (L.define_global n init the_module) m in
    List.fold_left global_var StringMap.empty globals in

  (* External built ins *)
  let printf_t : L.lltype =
    L.var_arg_function_type i32_t [| L.pointer_type i8_t |] in
  let printf_func : L.llvalue =
    L.declare_function "printf" printf_t the_module in
  let strlen_func = 
    L.declare_function "strlen"
      (L.function_type i32_t [| string_t |]) the_module in

  (* Define each function (arguments and return type) so we can call it even before we've created its body *)
  let function_decls : (L.llvalue * sfunc_def) StringMap.t =
    let function_decl m fdecl =
      let name = fdecl.sfname in
      let formal_types =
        Array.of_list (List.map (fun (t, _) -> ltype_of_typ t) fdecl.sformals)
      in
      let ftype = L.function_type (ltype_of_typ fdecl.srtyp) formal_types in
      StringMap.add name (L.define_function name ftype the_module, fdecl) m
    in
    List.fold_left function_decl StringMap.empty functions
  in

  (* Fill in the body of the given function *)
  let build_function_body fdecl =
    let (the_function, _) = StringMap.find fdecl.sfname function_decls in
    let builder = L.builder_at_end context (L.entry_block the_function) in

    let int_format_str = L.build_global_stringptr "%d\n" "fmt" builder in
    let string_format_str = L.build_global_stringptr "%s\n" "fmt" builder in
    let num_format_str = L.build_global_stringptr "%.2f\n" "fmt" builder in

    let local_vars = Hashtbl.create 10 in

    let add_local name llval = Hashtbl.add local_vars name llval in
    let lookup name =
      try Hashtbl.find local_vars name
      with Not_found -> StringMap.find name global_vars
    in

    List.iter2 (fun (t, n) p ->
      L.set_value_name n p;
      let alloca = L.build_alloca (ltype_of_typ t) n builder in
      ignore (L.build_store p alloca builder);
      add_local n alloca
    ) fdecl.sformals (Array.to_list (L.params the_function));

    let rec build_expr builder ((_, e) : sexpr) = match e with
      | SIntLit i  -> L.const_int i32_t i
      | SNumLit f  -> L.const_float double_t f
      | SStringLit s -> L.build_global_stringptr s "str" builder
      | SBoolLit b  -> L.const_int i1_t (if b then 1 else 0)
      | SId s       -> L.build_load (lookup s) s builder

      (* String concatenation *)
      | SBinop ((t1, s1), A.Add, (t2, s2)) when t1 = A.String && t2 = A.String ->
        let e1 = (t1, s1) in
        let e2 = (t2, s2) in 
        let str1 = build_expr builder e1 in
        let str2 = build_expr builder e2 in

        let len1 = L.build_call strlen_func [| str1 |] "len1" builder in
        let len2 = L.build_call strlen_func [| str2 |] "len2" builder in
        let total_len = L.build_add len1 len2 "total_len" builder in
        let alloc_size = L.build_add total_len (L.const_int i32_t 1) "alloc_size" builder in
        let dest = L.build_array_alloca i8_t alloc_size "concat_str" builder in

        let memcpy_func = L.declare_function "llvm.memcpy.p0i8.p0i8.i32"
          (L.function_type
            (L.void_type context)
            [| L.pointer_type i8_t; L.pointer_type i8_t; i32_t; i1_t |])
          the_module
        in
        ignore (L.build_call memcpy_func [| dest; str1; len1; L.const_int i1_t 0 |] "" builder);
        let dest_offset = L.build_in_bounds_gep dest [| len1 |] "dest_offset" builder in
        ignore (L.build_call memcpy_func [| dest_offset; str2; len2; L.const_int i1_t 0 |] "" builder);
        let null_pos = L.build_in_bounds_gep dest [| total_len |] "null_pos" builder in
        ignore (L.build_store (L.const_int i8_t 0) null_pos builder);
        dest  (* <-- this is the last expression of this case *)


      | SBinop (e1, op, e2) ->
        let e1' = build_expr builder e1 in
        let e2' = build_expr builder e2 in
        (match op with
          | A.Add -> L.build_add
          | A.Sub -> L.build_sub
          | A.Mult -> L.build_mul
          | A.Div -> L.build_sdiv
          | A.Mod -> L.build_srem
          | A.And -> L.build_and
          | A.Or -> L.build_or
          | A.Equal -> L.build_icmp L.Icmp.Eq
          | A.Neq -> L.build_icmp L.Icmp.Ne
          | A.Greater -> L.build_icmp L.Icmp.Sgt
          | A.Geq -> L.build_icmp L.Icmp.Sge
          | A.Leq -> L.build_icmp L.Icmp.Sle
          | A.Less -> L.build_icmp L.Icmp.Slt
        ) e1' e2' "tmp" builder
<<<<<<< HEAD


      (* TODO: Call to a print function, come back to later *)
=======
>>>>>>> 754c0c8b
      | SCall ("printint", [e]) ->
        L.build_call printf_func [| int_format_str; build_expr builder e |] "printf" builder
      | SCall ("printstring", [e]) ->
<<<<<<< HEAD
        L.build_call printf_func [| string_format_str ; (build_expr builder e) |]
          "printf_str" builder
      | SCall ("printnum", [e]) ->
        L.build_call printf_func [| num_format_str ; (build_expr builder e) |]
          "printf_num" builder
      | SCall ("strlen", [e]) ->
        let value = build_expr builder e in
        L.build_call strlen_func [| value |] "strlen" builder
      | SCall (f, args) ->
        let (fdef, fdecl) = StringMap.find f function_decls in
        let llargs = List.rev (List.map (build_expr builder) (List.rev args)) in
        let result = f ^ "_result" in
        L.build_call fdef (Array.of_list llargs) result builder


      (* Builder for list expression *)
      | SListLit elems ->
        let ll_elems = List.map (build_expr builder) elems in
          let arr = L.const_array i32_t (Array.of_list ll_elems) in
            let global = L.define_global "listlit" arr the_module in
            L.build_in_bounds_gep global [| L.const_int i32_t 0; L.const_int i32_t 0 |] "list_ptr" builder
  
      (* For indexing strings *)
      | SAt ((A.String, _) as lst_expr, index_expr) ->
        let str_val = build_expr builder lst_expr in
        let idx_val = build_expr builder index_expr in
        let gep = L.build_in_bounds_gep str_val [| idx_val |] "str_index" builder in
        let char_val = L.build_load gep "char" builder in

        (* Allocate space for a 2-character string: 1 char + null terminator *)
        let char_str = L.build_array_alloca i8_t (L.const_int i32_t 2) "char_str" builder in
        let c0 = L.build_in_bounds_gep char_str [| L.const_int i32_t 0 |] "c0" builder in
        ignore (L.build_store char_val c0 builder);
        let c1 = L.build_in_bounds_gep char_str [| L.const_int i32_t 1 |] "c1" builder in
        ignore (L.build_store (L.const_int i8_t 0) c1 builder);

        char_str
      (* For indexing lists *)
      | SAt (lst_expr, index_expr) ->
        let lst_val = build_expr builder lst_expr in  (* i32* *)
        let idx_val = build_expr builder index_expr in  (* i32 *)
        let gep = L.build_in_bounds_gep lst_val [| idx_val |] "at" builder in
        L.build_load gep "load_elem" builder
      | SAs (sexp, t) -> failwith "Type casting not currently supported"
      | SContains (sexp1, sexp2) -> failwith "Contains not implemented"

=======
        L.build_call printf_func [| string_format_str; build_expr builder e |] "printf" builder
      | SCall (f, args) ->
        let (fdef, _) = StringMap.find f function_decls in
        let llargs = List.map (build_expr builder) args |> Array.of_list in
        L.build_call fdef llargs (f ^ "_call") builder
      | SListLit elems ->
        let ll_elems = List.map (build_expr builder) elems in
        let arr = L.const_array i32_t (Array.of_list ll_elems) in
        let global = L.define_global "listlit" arr the_module in
        L.build_in_bounds_gep global [| L.const_int i32_t 0; L.const_int i32_t 0 |] "list_ptr" builder
      | SAt ((A.String, _) as s, idx) ->
        let str = build_expr builder s in
        let i = build_expr builder idx in
        let gep = L.build_in_bounds_gep str [| i |] "idx" builder in
        let c = L.build_load gep "char" builder in
        let str_alloc = L.build_array_alloca i8_t (L.const_int i32_t 2) "char_str" builder in
        ignore (L.build_store c (L.build_gep str_alloc [| L.const_int i32_t 0 |] "" builder) builder);
        ignore (L.build_store (L.const_int i8_t 0) (L.build_gep str_alloc [| L.const_int i32_t 1 |] "" builder) builder);
        str_alloc
      | SAt (lst, idx) ->
        let l = build_expr builder lst in
        let i = build_expr builder idx in
        let gep = L.build_in_bounds_gep l [| i |] "at" builder in
        L.build_load gep "elem" builder
      | SAs (_, _) -> failwith "Type casting not supported"
      | SContains (_, _) -> failwith "Contains not implemented"
>>>>>>> 754c0c8b
    in

    (* LLVM insists each basic block end with exactly one "terminator" instruction that transfers control.  This function runs "instr builder"
       if the current block does not already have a terminator.  Used, e.g., to handle the "fall off the end of the function" case. *)
    let add_terminal builder instr =
      match L.block_terminator (L.insertion_block builder) with
      | Some _ -> ()
      | None -> ignore (instr builder)
    in

    (* Build the code for the given statement; return the builder for
       the statement's successor (i.e., the next instruction will be built
       after the one generated by this call) *)
    
    let loop_stack = ref [] in
    let rec build_stmt builder = function
<<<<<<< HEAD
        SBlock sl -> List.fold_left build_stmt builder sl
      | SExpr e -> ignore(build_expr builder e); builder
      | SReturn e -> ignore(L.build_ret (build_expr builder e) builder); builder
      | SIf (predicate, then_stmt, else_opt) ->
        let bool_val = build_expr builder predicate in
        
        let then_bb = L.append_block context "then" the_function in
        let else_bb = L.append_block context "else" the_function in
        let end_bb = L.append_block context "if_end" the_function in
        
        ignore (L.build_cond_br bool_val then_bb else_bb builder);
        
        let then_builder = build_stmt (L.builder_at_end context then_bb) then_stmt in
        add_terminal then_builder (L.build_br end_bb);
        
        let _ = match else_opt with
          | Some else_stmt ->
              let b = build_stmt (L.builder_at_end context else_bb) else_stmt in
              add_terminal b (L.build_br end_bb);
              b
          | None ->
              let b = L.builder_at_end context else_bb in
              add_terminal b (L.build_br end_bb);
              b
        in

    L.builder_at_end context end_bb

      
      | SWhile (predicate, body) ->
        let while_bb = L.append_block context "while" the_function in
        let build_br_while = L.build_br while_bb in
        ignore (build_br_while builder);
        
        let while_builder = L.builder_at_end context while_bb in
        let bool_val = build_expr while_builder predicate in
        
        let body_bb = L.append_block context "while_body" the_function in
        let end_bb = L.append_block context "while_end" the_function in
        
        loop_stack := (while_bb, end_bb) :: !loop_stack;
        
        let body_builder = build_stmt (L.builder_at_end context body_bb) body in
        add_terminal body_builder build_br_while;
        
        loop_stack := List.tl !loop_stack;
        
        ignore(L.build_cond_br bool_val body_bb end_bb while_builder);
        L.builder_at_end context end_bb

    | SFor (var, start_expr, end_expr, body) ->
      let var_alloca = L.build_alloca i32_t var builder in
      let start_val = build_expr builder start_expr in
      ignore (L.build_store start_val var_alloca builder);

      let loop_cond_bb = L.append_block context "for_cond" the_function in
      ignore (L.build_br loop_cond_bb builder);
      
      let cond_builder = L.builder_at_end context loop_cond_bb in
      let curr_val = L.build_load var_alloca var cond_builder in
      let end_val = build_expr cond_builder end_expr in
      let cond = L.build_icmp L.Icmp.Slt curr_val end_val "for_cond" cond_builder in

      let loop_body_bb = L.append_block context "for_body" the_function in
      let inc_bb = L.append_block context "for_inc" the_function in
      let after_loop_bb = L.append_block context "for_end" the_function in
      
      loop_stack := (inc_bb, after_loop_bb) :: !loop_stack; (* Continue jumps to inc_bb, break to after_loop_bb *)
      
      ignore(L.build_cond_br cond loop_body_bb after_loop_bb cond_builder);

      (* Process loop body *)
      let body_builder = L.builder_at_end context loop_body_bb in
      let loop_var_val = L.build_load var_alloca var body_builder in
      ignore (L.build_store loop_var_val (lookup var) body_builder);

      let body_builder = build_stmt body_builder body in

      (* After body, branch to inc_bb *)
      ignore (L.build_br inc_bb body_builder);

      (* Process increment block *)
      let inc_builder = L.builder_at_end context inc_bb in
      let curr_val' = L.build_load var_alloca var inc_builder in
      let next_val = L.build_add curr_val' (L.const_int i32_t 1) "for_inc" inc_builder in
      ignore (L.build_store next_val var_alloca inc_builder);
      ignore (L.build_br loop_cond_bb inc_builder);

      loop_stack := List.tl !loop_stack;

      L.builder_at_end context after_loop_bb

      | SAssign (s, e) -> let e' = build_expr builder e in
        ignore (L.build_store e' (lookup s) builder);
        builder

      | SAssignAt (lst_expr, index_expr, value_expr) ->
          let lst_val = build_expr builder lst_expr in 
          let idx_val = build_expr builder index_expr in
          let value_val = build_expr builder value_expr in 
          let gep = L.build_in_bounds_gep lst_val [| idx_val |] "index_ptr" builder in
          ignore (L.build_store value_val gep builder);
          builder

      | SBreak ->
        (match !loop_stack with 
        | (_, break_bb) :: _ ->
            (* Terminate current block *)
            ignore (L.build_br break_bb builder);
            (* Create new unreachable block for any following code *)
            let unreachable_bb = L.append_block context "unreachable" the_function in
            L.builder_at_end context unreachable_bb
        | [] -> raise (Failure "break outside loop"))

    | SContinue ->
        (match !loop_stack with 
        | (continue_bb, _) :: _ ->
            ignore (L.build_br continue_bb builder);
            let unreachable_bb = L.append_block context "unreachable" the_function in
            L.builder_at_end context unreachable_bb
        | [] -> raise (Failure "continue outside loop"))

=======
      | SBlock sl -> List.fold_left build_stmt builder sl
      | SExpr e -> ignore (build_expr builder e); builder
      | SReturn e -> ignore (L.build_ret (build_expr builder e) builder); builder
      | SAssign (s, e) ->
        let v = build_expr builder e in
        ignore (L.build_store v (lookup s) builder); builder
      | SVDecl (t, n) ->
        let alloca = L.build_alloca (ltype_of_typ t) n builder in
        add_local n alloca;
        builder
      | SIf (p, t) ->
        let cond = build_expr builder p in
        let then_bb = L.append_block context "then" the_function in
        let end_bb = L.append_block context "ifend" the_function in
        let then_builder = build_stmt (L.builder_at_end context then_bb) t in
        add_terminal then_builder (L.build_br end_bb);
        ignore (L.build_cond_br cond then_bb end_bb builder);
        L.builder_at_end context end_bb
      | SWhile (p, b) ->
        let pred_bb = L.append_block context "while" the_function in
        let body_bb = L.append_block context "while_body" the_function in
        let end_bb = L.append_block context "while_end" the_function in
        ignore (L.build_br pred_bb builder);
        let pred_builder = L.builder_at_end context pred_bb in
        let cond = build_expr pred_builder p in
        ignore (L.build_cond_br cond body_bb end_bb pred_builder);
        let body_builder = build_stmt (L.builder_at_end context body_bb) b in
        add_terminal body_builder (L.build_br pred_bb);
        L.builder_at_end context end_bb
      | SFor (v, e1, e2, b) ->
        let var_alloc = L.build_alloca i32_t v builder in
        add_local v var_alloc;
        ignore (L.build_store (build_expr builder e1) var_alloc builder);
        let pred_bb = L.append_block context "for_cond" the_function in
        let body_bb = L.append_block context "for_body" the_function in
        let end_bb = L.append_block context "for_end" the_function in
        ignore (L.build_br pred_bb builder);
        let cond_builder = L.builder_at_end context pred_bb in
        let curr = L.build_load var_alloc v cond_builder in
        let limit = build_expr cond_builder e2 in
        let cond = L.build_icmp L.Icmp.Slt curr limit "forcond" cond_builder in
        ignore (L.build_cond_br cond body_bb end_bb cond_builder);
        let body_builder = build_stmt (L.builder_at_end context body_bb) b in
        let next = L.build_add (L.build_load var_alloc v body_builder) (L.const_int i32_t 1) "next" body_builder in
        ignore (L.build_store next var_alloc body_builder);
        add_terminal body_builder (L.build_br pred_bb);
        L.builder_at_end context end_bb
      | SContinue -> failwith "Continue not implemented"
      | SBreak -> failwith "Break not implemented"
>>>>>>> 754c0c8b
    in

    (* Build the code for each statement in the function *)
    let func_builder = build_stmt builder (SBlock fdecl.sbody) in

    (* Add a return if the last block falls off the end *)
    add_terminal func_builder (L.build_ret (L.const_int i32_t 0))

  in

  List.iter build_function_body functions;
  the_module<|MERGE_RESOLUTION|>--- conflicted
+++ resolved
@@ -134,16 +134,11 @@
           | A.Leq -> L.build_icmp L.Icmp.Sle
           | A.Less -> L.build_icmp L.Icmp.Slt
         ) e1' e2' "tmp" builder
-<<<<<<< HEAD
-
-
-      (* TODO: Call to a print function, come back to later *)
-=======
->>>>>>> 754c0c8b
+
+
       | SCall ("printint", [e]) ->
         L.build_call printf_func [| int_format_str; build_expr builder e |] "printf" builder
       | SCall ("printstring", [e]) ->
-<<<<<<< HEAD
         L.build_call printf_func [| string_format_str ; (build_expr builder e) |]
           "printf_str" builder
       | SCall ("printnum", [e]) ->
@@ -190,34 +185,6 @@
       | SAs (sexp, t) -> failwith "Type casting not currently supported"
       | SContains (sexp1, sexp2) -> failwith "Contains not implemented"
 
-=======
-        L.build_call printf_func [| string_format_str; build_expr builder e |] "printf" builder
-      | SCall (f, args) ->
-        let (fdef, _) = StringMap.find f function_decls in
-        let llargs = List.map (build_expr builder) args |> Array.of_list in
-        L.build_call fdef llargs (f ^ "_call") builder
-      | SListLit elems ->
-        let ll_elems = List.map (build_expr builder) elems in
-        let arr = L.const_array i32_t (Array.of_list ll_elems) in
-        let global = L.define_global "listlit" arr the_module in
-        L.build_in_bounds_gep global [| L.const_int i32_t 0; L.const_int i32_t 0 |] "list_ptr" builder
-      | SAt ((A.String, _) as s, idx) ->
-        let str = build_expr builder s in
-        let i = build_expr builder idx in
-        let gep = L.build_in_bounds_gep str [| i |] "idx" builder in
-        let c = L.build_load gep "char" builder in
-        let str_alloc = L.build_array_alloca i8_t (L.const_int i32_t 2) "char_str" builder in
-        ignore (L.build_store c (L.build_gep str_alloc [| L.const_int i32_t 0 |] "" builder) builder);
-        ignore (L.build_store (L.const_int i8_t 0) (L.build_gep str_alloc [| L.const_int i32_t 1 |] "" builder) builder);
-        str_alloc
-      | SAt (lst, idx) ->
-        let l = build_expr builder lst in
-        let i = build_expr builder idx in
-        let gep = L.build_in_bounds_gep l [| i |] "at" builder in
-        L.build_load gep "elem" builder
-      | SAs (_, _) -> failwith "Type casting not supported"
-      | SContains (_, _) -> failwith "Contains not implemented"
->>>>>>> 754c0c8b
     in
 
     (* LLVM insists each basic block end with exactly one "terminator" instruction that transfers control.  This function runs "instr builder"
@@ -234,7 +201,6 @@
     
     let loop_stack = ref [] in
     let rec build_stmt builder = function
-<<<<<<< HEAD
         SBlock sl -> List.fold_left build_stmt builder sl
       | SExpr e -> ignore(build_expr builder e); builder
       | SReturn e -> ignore(L.build_ret (build_expr builder e) builder); builder
@@ -331,6 +297,11 @@
         ignore (L.build_store e' (lookup s) builder);
         builder
 
+      | SVDecl (t, n) ->
+        let alloca = L.build_alloca (ltype_of_typ t) n builder in
+        add_local n alloca;
+        builder
+
       | SAssignAt (lst_expr, index_expr, value_expr) ->
           let lst_val = build_expr builder lst_expr in 
           let idx_val = build_expr builder index_expr in
@@ -357,57 +328,6 @@
             L.builder_at_end context unreachable_bb
         | [] -> raise (Failure "continue outside loop"))
 
-=======
-      | SBlock sl -> List.fold_left build_stmt builder sl
-      | SExpr e -> ignore (build_expr builder e); builder
-      | SReturn e -> ignore (L.build_ret (build_expr builder e) builder); builder
-      | SAssign (s, e) ->
-        let v = build_expr builder e in
-        ignore (L.build_store v (lookup s) builder); builder
-      | SVDecl (t, n) ->
-        let alloca = L.build_alloca (ltype_of_typ t) n builder in
-        add_local n alloca;
-        builder
-      | SIf (p, t) ->
-        let cond = build_expr builder p in
-        let then_bb = L.append_block context "then" the_function in
-        let end_bb = L.append_block context "ifend" the_function in
-        let then_builder = build_stmt (L.builder_at_end context then_bb) t in
-        add_terminal then_builder (L.build_br end_bb);
-        ignore (L.build_cond_br cond then_bb end_bb builder);
-        L.builder_at_end context end_bb
-      | SWhile (p, b) ->
-        let pred_bb = L.append_block context "while" the_function in
-        let body_bb = L.append_block context "while_body" the_function in
-        let end_bb = L.append_block context "while_end" the_function in
-        ignore (L.build_br pred_bb builder);
-        let pred_builder = L.builder_at_end context pred_bb in
-        let cond = build_expr pred_builder p in
-        ignore (L.build_cond_br cond body_bb end_bb pred_builder);
-        let body_builder = build_stmt (L.builder_at_end context body_bb) b in
-        add_terminal body_builder (L.build_br pred_bb);
-        L.builder_at_end context end_bb
-      | SFor (v, e1, e2, b) ->
-        let var_alloc = L.build_alloca i32_t v builder in
-        add_local v var_alloc;
-        ignore (L.build_store (build_expr builder e1) var_alloc builder);
-        let pred_bb = L.append_block context "for_cond" the_function in
-        let body_bb = L.append_block context "for_body" the_function in
-        let end_bb = L.append_block context "for_end" the_function in
-        ignore (L.build_br pred_bb builder);
-        let cond_builder = L.builder_at_end context pred_bb in
-        let curr = L.build_load var_alloc v cond_builder in
-        let limit = build_expr cond_builder e2 in
-        let cond = L.build_icmp L.Icmp.Slt curr limit "forcond" cond_builder in
-        ignore (L.build_cond_br cond body_bb end_bb cond_builder);
-        let body_builder = build_stmt (L.builder_at_end context body_bb) b in
-        let next = L.build_add (L.build_load var_alloc v body_builder) (L.const_int i32_t 1) "next" body_builder in
-        ignore (L.build_store next var_alloc body_builder);
-        add_terminal body_builder (L.build_br pred_bb);
-        L.builder_at_end context end_bb
-      | SContinue -> failwith "Continue not implemented"
-      | SBreak -> failwith "Break not implemented"
->>>>>>> 754c0c8b
     in
 
     (* Build the code for each statement in the function *)
