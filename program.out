--- conflicted
+++ resolved
@@ -1,12 +1,9 @@
-<<<<<<< HEAD
 ; ModuleID = 'TaP'
 source_filename = "TaP"
 
 @fmt = private unnamed_addr constant [4 x i8] c"%d\0A\00", align 1
 @fmt.1 = private unnamed_addr constant [4 x i8] c"%s\0A\00", align 1
-@str = private unnamed_addr constant [6 x i8] c"hello\00", align 1
-@str.2 = private unnamed_addr constant [2 x i8] c" \00", align 1
-@str.3 = private unnamed_addr constant [6 x i8] c"world\00", align 1
+@fmt.2 = private unnamed_addr constant [6 x i8] c"%.2f\0A\00", align 1
 
 declare i32 @printf(i8*, ...)
 
@@ -14,33 +11,35 @@
 
 define i32 @main() {
 entry:
-  %len1 = call i32 @strlen(i8* getelementptr inbounds ([6 x i8], [6 x i8]* @str, i32 0, i32 0))
-  %len2 = call i32 @strlen(i8* getelementptr inbounds ([2 x i8], [2 x i8]* @str.2, i32 0, i32 0))
-  %total_len = add i32 %len1, %len2
-  %alloc_size = add i32 %total_len, 1
-  %concat_str = alloca i8, i32 %alloc_size, align 1
-  call void @llvm.memcpy.p0i8.p0i8.i32(i8* %concat_str, i8* getelementptr inbounds ([6 x i8], [6 x i8]* @str, i32 0, i32 0), i32 %len1, i1 false)
-  %dest_offset = getelementptr inbounds i8, i8* %concat_str, i32 %len1
-  call void @llvm.memcpy.p0i8.p0i8.i32(i8* %dest_offset, i8* getelementptr inbounds ([2 x i8], [2 x i8]* @str.2, i32 0, i32 0), i32 %len2, i1 false)
-  %null_pos = getelementptr inbounds i8, i8* %concat_str, i32 %total_len
-  store i8 0, i8* %null_pos, align 1
-  %len11 = call i32 @strlen(i8* %concat_str)
-  %len22 = call i32 @strlen(i8* getelementptr inbounds ([6 x i8], [6 x i8]* @str.3, i32 0, i32 0))
-  %total_len3 = add i32 %len11, %len22
-  %alloc_size4 = add i32 %total_len3, 1
-  %concat_str5 = alloca i8, i32 %alloc_size4, align 1
-  call void @llvm.memcpy.p0i8.p0i8.i32(i8* %concat_str5, i8* %concat_str, i32 %len11, i1 false)
-  %dest_offset6 = getelementptr inbounds i8, i8* %concat_str5, i32 %len11
-  call void @llvm.memcpy.p0i8.p0i8.i32(i8* %dest_offset6, i8* getelementptr inbounds ([6 x i8], [6 x i8]* @str.3, i32 0, i32 0), i32 %len22, i1 false)
-  %null_pos7 = getelementptr inbounds i8, i8* %concat_str5, i32 %total_len3
-  store i8 0, i8* %null_pos7, align 1
-  %printf_str = call i32 (i8*, ...) @printf(i8* getelementptr inbounds ([4 x i8], [4 x i8]* @fmt.1, i32 0, i32 0), i8* %concat_str5)
+  %i = alloca i32, align 4
+  %j = alloca i32, align 4
+  %i1 = alloca i32, align 4
+  store i32 0, i32* %i1, align 4
+  br label %for_cond
+
+for_cond:                                         ; preds = %for_inc, %entry
+  %i2 = load i32, i32* %i1, align 4
+  %for_cond3 = icmp slt i32 %i2, 5
+  br i1 %for_cond3, label %for_body, label %for_end
+
+for_body:                                         ; preds = %for_cond
+  %i4 = load i32, i32* %i1, align 4
+  store i32 %i4, i32* %i, align 4
+  store i32 2, i32* %j, align 4
+  %j5 = load i32, i32* %j, align 4
+  %printf = call i32 (i8*, ...) @printf(i8* getelementptr inbounds ([4 x i8], [4 x i8]* @fmt, i32 0, i32 0), i32 %j5)
+  br label %for_inc
+
+for_inc:                                          ; preds = %unreachable, %for_body
+  %i7 = load i32, i32* %i1, align 4
+  %for_inc8 = add i32 %i7, 1
+  store i32 %for_inc8, i32* %i1, align 4
+  br label %for_cond
+
+for_end:                                          ; preds = %for_cond
   ret i32 0
-}
 
-; Function Attrs: argmemonly nofree nounwind willreturn
-declare void @llvm.memcpy.p0i8.p0i8.i32(i8* noalias nocapture writeonly, i8* noalias nocapture readonly, i32, i1 immarg) #0
-
-attributes #0 = { argmemonly nofree nounwind willreturn }
-=======
->>>>>>> 754c0c8b
+unreachable:                                      ; No predecessors!
+  %printf6 = call i32 (i8*, ...) @printf(i8* getelementptr inbounds ([4 x i8], [4 x i8]* @fmt, i32 0, i32 0), i32 1)
+  br label %for_inc
+}