; ModuleID = 'TaP'
source_filename = "TaP"

@fmt = private unnamed_addr constant [4 x i8] c"%d\0A\00", align 1
@fmt.1 = private unnamed_addr constant [4 x i8] c"%s\0A\00", align 1
@fmt.2 = private unnamed_addr constant [6 x i8] c"%.2f\0A\00", align 1
@str = private unnamed_addr constant [6 x i8] c"hello\00", align 1
<<<<<<< HEAD
=======
@str.3 = private unnamed_addr constant [2 x i8] c" \00", align 1
@str.4 = private unnamed_addr constant [6 x i8] c"world\00", align 1
>>>>>>> 31b48f83

declare i32 @printf(i8*, ...)

declare i32 @strlen(i8*)

define i32 @main() {
entry:
<<<<<<< HEAD
  %i = alloca i32, align 4
  store i32 2, i32* %i, align 4
  br label %while

while:                                            ; preds = %while_body, %entry
  %i1 = load i32, i32* %i, align 4
  %tmp = icmp sge i32 %i1, 0
  br i1 %tmp, label %while_body, label %while_end
=======
  %i = alloca i8*, align 8
  %len1 = call i32 @strlen(i8* getelementptr inbounds ([6 x i8], [6 x i8]* @str, i32 0, i32 0))
  %len2 = call i32 @strlen(i8* getelementptr inbounds ([2 x i8], [2 x i8]* @str.3, i32 0, i32 0))
  %total_len = add i32 %len1, %len2
  %alloc_size = add i32 %total_len, 1
  %concat_str = alloca i8, i32 %alloc_size, align 1
  call void @llvm.memcpy.p0i8.p0i8.i32(i8* %concat_str, i8* getelementptr inbounds ([6 x i8], [6 x i8]* @str, i32 0, i32 0), i32 %len1, i1 false)
  %dest_offset = getelementptr inbounds i8, i8* %concat_str, i32 %len1
  call void @llvm.memcpy.p0i8.p0i8.i32(i8* %dest_offset, i8* getelementptr inbounds ([2 x i8], [2 x i8]* @str.3, i32 0, i32 0), i32 %len2, i1 false)
  %null_pos = getelementptr inbounds i8, i8* %concat_str, i32 %total_len
  store i8 0, i8* %null_pos, align 1
  %len11 = call i32 @strlen(i8* %concat_str)
  %len22 = call i32 @strlen(i8* getelementptr inbounds ([6 x i8], [6 x i8]* @str.4, i32 0, i32 0))
  %total_len3 = add i32 %len11, %len22
  %alloc_size4 = add i32 %total_len3, 1
  %concat_str5 = alloca i8, i32 %alloc_size4, align 1
  call void @llvm.memcpy.p0i8.p0i8.i32(i8* %concat_str5, i8* %concat_str, i32 %len11, i1 false)
  %dest_offset6 = getelementptr inbounds i8, i8* %concat_str5, i32 %len11
  call void @llvm.memcpy.p0i8.p0i8.i32(i8* %dest_offset6, i8* getelementptr inbounds ([6 x i8], [6 x i8]* @str.4, i32 0, i32 0), i32 %len22, i1 false)
  %null_pos7 = getelementptr inbounds i8, i8* %concat_str5, i32 %total_len3
  store i8 0, i8* %null_pos7, align 1
  store i8* %concat_str5, i8** %i, align 8
  %i8 = load i8*, i8** %i, align 8
  %printf_str = call i32 (i8*, ...) @printf(i8* getelementptr inbounds ([4 x i8], [4 x i8]* @fmt.1, i32 0, i32 0), i8* %i8)
  %i9 = load i8*, i8** %i, align 8
  %strlen = call i32 @strlen(i8* %i9)
  %printf = call i32 (i8*, ...) @printf(i8* getelementptr inbounds ([4 x i8], [4 x i8]* @fmt, i32 0, i32 0), i32 %strlen)
  ret i32 0
}
>>>>>>> 31b48f83

while_body:                                       ; preds = %while
  %printf_str = call i32 (i8*, ...) @printf(i8* getelementptr inbounds ([4 x i8], [4 x i8]* @fmt.1, i32 0, i32 0), i8* getelementptr inbounds ([6 x i8], [6 x i8]* @str, i32 0, i32 0))
  %i2 = load i32, i32* %i, align 4
  %tmp3 = sub i32 %i2, 1
  store i32 %tmp3, i32* %i, align 4
  br label %while

while_end:                                        ; preds = %while
  ret i32 0
}<|MERGE_RESOLUTION|>--- conflicted
+++ resolved
@@ -5,11 +5,8 @@
 @fmt.1 = private unnamed_addr constant [4 x i8] c"%s\0A\00", align 1
 @fmt.2 = private unnamed_addr constant [6 x i8] c"%.2f\0A\00", align 1
 @str = private unnamed_addr constant [6 x i8] c"hello\00", align 1
-<<<<<<< HEAD
-=======
 @str.3 = private unnamed_addr constant [2 x i8] c" \00", align 1
 @str.4 = private unnamed_addr constant [6 x i8] c"world\00", align 1
->>>>>>> 31b48f83
 
 declare i32 @printf(i8*, ...)
 
@@ -17,16 +14,6 @@
 
 define i32 @main() {
 entry:
-<<<<<<< HEAD
-  %i = alloca i32, align 4
-  store i32 2, i32* %i, align 4
-  br label %while
-
-while:                                            ; preds = %while_body, %entry
-  %i1 = load i32, i32* %i, align 4
-  %tmp = icmp sge i32 %i1, 0
-  br i1 %tmp, label %while_body, label %while_end
-=======
   %i = alloca i8*, align 8
   %len1 = call i32 @strlen(i8* getelementptr inbounds ([6 x i8], [6 x i8]* @str, i32 0, i32 0))
   %len2 = call i32 @strlen(i8* getelementptr inbounds ([2 x i8], [2 x i8]* @str.3, i32 0, i32 0))
@@ -55,16 +42,4 @@
   %strlen = call i32 @strlen(i8* %i9)
   %printf = call i32 (i8*, ...) @printf(i8* getelementptr inbounds ([4 x i8], [4 x i8]* @fmt, i32 0, i32 0), i32 %strlen)
   ret i32 0
-}
->>>>>>> 31b48f83
-
-while_body:                                       ; preds = %while
-  %printf_str = call i32 (i8*, ...) @printf(i8* getelementptr inbounds ([4 x i8], [4 x i8]* @fmt.1, i32 0, i32 0), i8* getelementptr inbounds ([6 x i8], [6 x i8]* @str, i32 0, i32 0))
-  %i2 = load i32, i32* %i, align 4
-  %tmp3 = sub i32 %i2, 1
-  store i32 %tmp3, i32* %i, align 4
-  br label %while
-
-while_end:                                        ; preds = %while
-  ret i32 0
 }