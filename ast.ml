(* Binary operators *)
type bop = Add | Sub | Mult | Div | Equal | Neq | Less | Greater | Geq | Leq | And | Or | Mod

type typ = Int | Num | Bool | List of typ | String | Null

type expr =
  | IntLit of int
  | BoolLit of bool
  | NumLit of float
  | StringLit of string
  | Id of string
  | As of expr * typ
  | At of expr * expr
  | Binop of expr * bop * expr
  | ListLit of expr list
  | Call of string * expr list
  | Contains of expr * expr

type bind = typ * string

type stmt =
  | Block of stmt list
  | VDecl of typ * string
  | FDecl of func_def
  | Expr of expr
  | If of expr * stmt * stmt option
  | While of expr * stmt
  | For of string * expr * expr * stmt
  | Break
  | Continue
  | Return of expr
  | Assign of string * expr
  | AssignAt of expr * expr * expr

and func_def = {
  rtyp: typ;
  fname: string;
  formals: bind list;
  body: stmt list;
}

type program = stmt list

(* Pretty-printing functions *)

let string_of_op = function
    Add -> "+"
  | Sub -> "-"
  | Mult -> "*"
  | Div -> "/"
  | Equal -> "=="
  | Neq -> "!="
  | Less -> "<"
  | Greater -> ">"
  | Geq -> ">="
  | Leq -> "<="
  | And -> "&&"
  | Or -> "||"
  | Mod -> "%"

let string_of_typ = function
  | Int -> "int"
  | Num -> "num"
  | Bool -> "bool"
  | List typ -> "list"
  | String -> "string"
  | Null -> "null"


let rec string_of_expr = function
    IntLit(l) -> string_of_int l
  | BoolLit(true) -> "true"
  | BoolLit(false) -> "false"
  | NumLit(l) -> string_of_float l
  | StringLit(l) -> "\'" ^ l ^ "\'"
  | Id(s) -> s
  | As (e, t) -> "((" ^ string_of_typ t ^ " ) " ^ string_of_expr e ^ ")"
  | At (e1, e2) -> string_of_expr e1 ^ "[" ^ string_of_expr e2 ^ "]"
  | Binop(e1, o, e2) ->
    string_of_expr e1 ^ " " ^ string_of_op o ^ " " ^ string_of_expr e2
  | Call (fname, args) -> fname ^ "(" ^ String.concat ", " (List.map string_of_expr args) ^ ")"
  | ListLit es -> "[" ^ String.concat ", " (List.map string_of_expr es) ^ "]\n"
  | Contains (e1, e2) -> string_of_expr e1 ^ " in " ^ string_of_expr e2

let rec string_of_stmt = function
  | Block(stmts) ->
    "{\n" ^ String.concat "" (List.map string_of_stmt stmts) ^ "}\n"
  | VDecl(t, name) -> string_of_typ t ^ " " ^ name ^ ";\n"
  | FDecl(fdecl) -> 
    string_of_typ fdecl.rtyp ^ " " ^
    fdecl.fname ^ "(" ^ String.concat ", " (List.map snd fdecl.formals) ^
    ")\n{\n" ^
    String.concat "" (List.map string_of_stmt fdecl.body) ^
    "}\n"
  | Expr(expr) -> string_of_expr expr ^ ";\n";
  | If(e, s, s2) ->  "if (" ^ string_of_expr e ^ ")\n" ^
                      string_of_stmt s ^ (match s2 with | Some stmt -> " else " ^ string_of_stmt stmt | None -> "")
  | While(e, s) -> "while (" ^ string_of_expr e ^ ") " ^ string_of_stmt s
  | For(es, ei1, ei2, s) -> "for (" ^ es ^ " in " ^ string_of_expr ei1 ^ " to " ^ string_of_expr ei2 ^ ") " ^ string_of_stmt s
  | Break -> "break"
  | Continue -> "continue"
  | Return(e) -> "return" ^ string_of_expr e
<<<<<<< HEAD
  | Assign(v, e) -> v ^ " = " ^ string_of_expr e
  | AssignAt(e1, e2, e3) -> string_of_expr e1 ^ "[" ^ string_of_expr e2 ^ "] = " ^ string_of_expr e3

let string_of_vdecl (t, id) = string_of_typ t ^ " " ^ id ^ "\n"

let string_of_fdecl fdecl =
  string_of_typ fdecl.rtyp ^ " " ^
  fdecl.fname ^ "(" ^ String.concat ", " (List.map snd fdecl.formals) ^
  ")\n{\n" ^
  String.concat "" (List.map string_of_vdecl fdecl.locals) ^
  String.concat "" (List.map string_of_stmt fdecl.body) ^
  "}\n"
=======
  | Assign(v, e) -> v ^ " = " ^ string_of_expr e  
>>>>>>> aa2eaf67

let string_of_program (stmts : stmt list) =
  "\n\nParsed program: \n\n" ^
  String.concat "\n" (List.map string_of_stmt stmts)<|MERGE_RESOLUTION|>--- conflicted
+++ resolved
@@ -100,22 +100,8 @@
   | Break -> "break"
   | Continue -> "continue"
   | Return(e) -> "return" ^ string_of_expr e
-<<<<<<< HEAD
   | Assign(v, e) -> v ^ " = " ^ string_of_expr e
   | AssignAt(e1, e2, e3) -> string_of_expr e1 ^ "[" ^ string_of_expr e2 ^ "] = " ^ string_of_expr e3
-
-let string_of_vdecl (t, id) = string_of_typ t ^ " " ^ id ^ "\n"
-
-let string_of_fdecl fdecl =
-  string_of_typ fdecl.rtyp ^ " " ^
-  fdecl.fname ^ "(" ^ String.concat ", " (List.map snd fdecl.formals) ^
-  ")\n{\n" ^
-  String.concat "" (List.map string_of_vdecl fdecl.locals) ^
-  String.concat "" (List.map string_of_stmt fdecl.body) ^
-  "}\n"
-=======
-  | Assign(v, e) -> v ^ " = " ^ string_of_expr e  
->>>>>>> aa2eaf67
 
 let string_of_program (stmts : stmt list) =
   "\n\nParsed program: \n\n" ^
