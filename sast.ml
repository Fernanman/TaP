(* Semantically-checked Abstract Syntax Tree and functions for printing it *)

open Ast

type sexpr = typ * sx
and sx =
    SIntLit of int
  | SNumLit of float
  | SBoolLit of bool
  | SStringLit of string
  | SId of string
  | SAs of sexpr * typ
  | SAt of sexpr * sexpr
  | SBinop of sexpr * bop * sexpr
  | SListLit of sexpr list
  | SCall of string * sexpr list
  | SContains of sexpr * sexpr

type sstmt =
    SBlock of sstmt list
  | SExpr of sexpr
  | SIf of sexpr * sstmt * sstmt option
  | SWhile of sexpr * sstmt
  | SFor of string * sexpr * sexpr * sstmt
  | SBreak
  | SContinue
  | SReturn of sexpr
  | SAssign of string * sexpr
<<<<<<< HEAD
=======
  | SAssignAt of sexpr * sexpr * sexpr
>>>>>>> 86f51349

type sfunc_def = {
  srtyp: typ;
  sfname: string;
  sformals: bind list;
  slocals: bind list;
  sbody: sstmt list;
}

<<<<<<< HEAD
type sprogram = bind list * sstmt list
=======
type sprogram = bind list * sfunc_def list
>>>>>>> 86f51349
<|MERGE_RESOLUTION|>--- conflicted
+++ resolved
@@ -26,10 +26,7 @@
   | SContinue
   | SReturn of sexpr
   | SAssign of string * sexpr
-<<<<<<< HEAD
-=======
   | SAssignAt of sexpr * sexpr * sexpr
->>>>>>> 86f51349
 
 type sfunc_def = {
   srtyp: typ;
@@ -39,8 +36,4 @@
   sbody: sstmt list;
 }
 
-<<<<<<< HEAD
-type sprogram = bind list * sstmt list
-=======
-type sprogram = bind list * sfunc_def list
->>>>>>> 86f51349
+type sprogram = bind list * sfunc_def list