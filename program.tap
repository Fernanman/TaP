fun integer main(). 
<<<<<<< HEAD
integer i.
i is 2.
=======
string i.
i is 'hello' + ' ' + 'world'.

printstring(i).
printint(strlen(i)).
>>>>>>> 31b48f83

while i geq 0.
printstring('hello').
i is i minus 1.
end while.
end fun. <|MERGE_RESOLUTION|>--- conflicted
+++ resolved
@@ -1,14 +1,9 @@
 fun integer main(). 
-<<<<<<< HEAD
-integer i.
-i is 2.
-=======
 string i.
 i is 'hello' + ' ' + 'world'.
 
 printstring(i).
 printint(strlen(i)).
->>>>>>> 31b48f83
 
 while i geq 0.
 printstring('hello').
