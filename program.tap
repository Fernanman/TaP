--- conflicted
+++ resolved
@@ -1,15 +1,4 @@
-<<<<<<< HEAD
-fun number hi(number x).
-list x.
-integer i.
-x is (1, 2, 3,).
-while i in x.
-break.
-end while.
-end fun.
-=======
 fun integer main(). 
 printstring('hello' + ' ' + 'world').
 
-end fun. 
->>>>>>> 86f51349
+end fun. 