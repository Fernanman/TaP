--- conflicted
+++ resolved
@@ -1,15 +1,4 @@
-<<<<<<< HEAD
-fun number hi(number x).
-list integer x.
-integer i.
-x is (1, 2, 3,).
-for i in 1 to 5.
-break.
-end for.
-end fun.
-=======
 fun integer main(). 
 printstring('hello' + ' ' + 'world').
 
-end fun. 
->>>>>>> b728c3b0
+end fun. 