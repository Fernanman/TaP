integer i.

fun integer main(). 
<<<<<<< HEAD
integer i.


for i in 0 to 5.
printint(2).
cont.
printint(1).
end for.


end fun. 
=======
i is 10.
printint(i).
yap().

integer i.
i is 1.
printint(i).
yap().
end fun.

fun integer yap().
i is i - 1.
printint(i).
end fun.
>>>>>>> 754c0c8b
<|MERGE_RESOLUTION|>--- conflicted
+++ resolved
@@ -1,31 +1,16 @@
-integer i.
-
 fun integer main(). 
-<<<<<<< HEAD
 integer i.
 
 
+
 for i in 0 to 5.
-printint(2).
+integer j.
+j is 2.
+printint(j).
 cont.
 printint(1).
+
 end for.
 
 
-end fun. 
-=======
-i is 10.
-printint(i).
-yap().
-
-integer i.
-i is 1.
-printint(i).
-yap().
-end fun.
-
-fun integer yap().
-i is i - 1.
-printint(i).
-end fun.
->>>>>>> 754c0c8b
+end fun. 